/*
 * Copyright © 2008-2010 Intel Corporation
 *
 * Permission is hereby granted, free of charge, to any person obtaining a
 * copy of this software and associated documentation files (the "Software"),
 * to deal in the Software without restriction, including without limitation
 * the rights to use, copy, modify, merge, publish, distribute, sublicense,
 * and/or sell copies of the Software, and to permit persons to whom the
 * Software is furnished to do so, subject to the following conditions:
 *
 * The above copyright notice and this permission notice (including the next
 * paragraph) shall be included in all copies or substantial portions of the
 * Software.
 *
 * THE SOFTWARE IS PROVIDED "AS IS", WITHOUT WARRANTY OF ANY KIND, EXPRESS OR
 * IMPLIED, INCLUDING BUT NOT LIMITED TO THE WARRANTIES OF MERCHANTABILITY,
 * FITNESS FOR A PARTICULAR PURPOSE AND NONINFRINGEMENT.  IN NO EVENT SHALL
 * THE AUTHORS OR COPYRIGHT HOLDERS BE LIABLE FOR ANY CLAIM, DAMAGES OR OTHER
 * LIABILITY, WHETHER IN AN ACTION OF CONTRACT, TORT OR OTHERWISE, ARISING
 * FROM, OUT OF OR IN CONNECTION WITH THE SOFTWARE OR THE USE OR OTHER DEALINGS
 * IN THE SOFTWARE.
 *
 * Authors:
 *    Eric Anholt <eric@anholt.net>
 *    Zou Nan hai <nanhai.zou@intel.com>
 *    Xiang Hai hao<haihao.xiang@intel.com>
 *
 */

#include "drmP.h"
#include "drm.h"
#include "i915_drv.h"
#include "i915_drm.h"
#include "i915_trace.h"
#include "intel_drv.h"

/*
 * 965+ support PIPE_CONTROL commands, which provide finer grained control
 * over cache flushing.
 */
struct pipe_control {
	struct drm_i915_gem_object *obj;
	volatile u32 *cpu_page;
	u32 gtt_offset;
};

static inline int ring_space(struct intel_ring_buffer *ring)
{
	int space = (ring->head & HEAD_ADDR) - (ring->tail + 8);
	if (space < 0)
		space += ring->size;
	return space;
}

static int
gen2_render_ring_flush(struct intel_ring_buffer *ring,
		       u32	invalidate_domains,
		       u32	flush_domains)
{
	u32 cmd;
	int ret;

	cmd = MI_FLUSH;
	if (((invalidate_domains|flush_domains) & I915_GEM_DOMAIN_RENDER) == 0)
		cmd |= MI_NO_WRITE_FLUSH;

	if (invalidate_domains & I915_GEM_DOMAIN_SAMPLER)
		cmd |= MI_READ_FLUSH;

	ret = intel_ring_begin(ring, 2);
	if (ret)
		return ret;

	intel_ring_emit(ring, cmd);
	intel_ring_emit(ring, MI_NOOP);
	intel_ring_advance(ring);

	return 0;
}

static int
gen4_render_ring_flush(struct intel_ring_buffer *ring,
		       u32	invalidate_domains,
		       u32	flush_domains)
{
	struct drm_device *dev = ring->dev;
	u32 cmd;
	int ret;

	/*
	 * read/write caches:
	 *
	 * I915_GEM_DOMAIN_RENDER is always invalidated, but is
	 * only flushed if MI_NO_WRITE_FLUSH is unset.  On 965, it is
	 * also flushed at 2d versus 3d pipeline switches.
	 *
	 * read-only caches:
	 *
	 * I915_GEM_DOMAIN_SAMPLER is flushed on pre-965 if
	 * MI_READ_FLUSH is set, and is always flushed on 965.
	 *
	 * I915_GEM_DOMAIN_COMMAND may not exist?
	 *
	 * I915_GEM_DOMAIN_INSTRUCTION, which exists on 965, is
	 * invalidated when MI_EXE_FLUSH is set.
	 *
	 * I915_GEM_DOMAIN_VERTEX, which exists on 965, is
	 * invalidated with every MI_FLUSH.
	 *
	 * TLBs:
	 *
	 * On 965, TLBs associated with I915_GEM_DOMAIN_COMMAND
	 * and I915_GEM_DOMAIN_CPU in are invalidated at PTE write and
	 * I915_GEM_DOMAIN_RENDER and I915_GEM_DOMAIN_SAMPLER
	 * are flushed at any MI_FLUSH.
	 */

	cmd = MI_FLUSH | MI_NO_WRITE_FLUSH;
	if ((invalidate_domains|flush_domains) & I915_GEM_DOMAIN_RENDER)
		cmd &= ~MI_NO_WRITE_FLUSH;
	if (invalidate_domains & I915_GEM_DOMAIN_INSTRUCTION)
		cmd |= MI_EXE_FLUSH;

	if (invalidate_domains & I915_GEM_DOMAIN_COMMAND &&
	    (IS_G4X(dev) || IS_GEN5(dev)))
		cmd |= MI_INVALIDATE_ISP;

	ret = intel_ring_begin(ring, 2);
	if (ret)
		return ret;

	intel_ring_emit(ring, cmd);
	intel_ring_emit(ring, MI_NOOP);
	intel_ring_advance(ring);

	return 0;
}

/**
 * Emits a PIPE_CONTROL with a non-zero post-sync operation, for
 * implementing two workarounds on gen6.  From section 1.4.7.1
 * "PIPE_CONTROL" of the Sandy Bridge PRM volume 2 part 1:
 *
 * [DevSNB-C+{W/A}] Before any depth stall flush (including those
 * produced by non-pipelined state commands), software needs to first
 * send a PIPE_CONTROL with no bits set except Post-Sync Operation !=
 * 0.
 *
 * [Dev-SNB{W/A}]: Before a PIPE_CONTROL with Write Cache Flush Enable
 * =1, a PIPE_CONTROL with any non-zero post-sync-op is required.
 *
 * And the workaround for these two requires this workaround first:
 *
 * [Dev-SNB{W/A}]: Pipe-control with CS-stall bit set must be sent
 * BEFORE the pipe-control with a post-sync op and no write-cache
 * flushes.
 *
 * And this last workaround is tricky because of the requirements on
 * that bit.  From section 1.4.7.2.3 "Stall" of the Sandy Bridge PRM
 * volume 2 part 1:
 *
 *     "1 of the following must also be set:
 *      - Render Target Cache Flush Enable ([12] of DW1)
 *      - Depth Cache Flush Enable ([0] of DW1)
 *      - Stall at Pixel Scoreboard ([1] of DW1)
 *      - Depth Stall ([13] of DW1)
 *      - Post-Sync Operation ([13] of DW1)
 *      - Notify Enable ([8] of DW1)"
 *
 * The cache flushes require the workaround flush that triggered this
 * one, so we can't use it.  Depth stall would trigger the same.
 * Post-sync nonzero is what triggered this second workaround, so we
 * can't use that one either.  Notify enable is IRQs, which aren't
 * really our business.  That leaves only stall at scoreboard.
 */
static int
intel_emit_post_sync_nonzero_flush(struct intel_ring_buffer *ring)
{
	struct pipe_control *pc = ring->private;
	u32 scratch_addr = pc->gtt_offset + 128;
	int ret;


	ret = intel_ring_begin(ring, 6);
	if (ret)
		return ret;

	intel_ring_emit(ring, GFX_OP_PIPE_CONTROL(5));
	intel_ring_emit(ring, PIPE_CONTROL_CS_STALL |
			PIPE_CONTROL_STALL_AT_SCOREBOARD);
	intel_ring_emit(ring, scratch_addr | PIPE_CONTROL_GLOBAL_GTT); /* address */
	intel_ring_emit(ring, 0); /* low dword */
	intel_ring_emit(ring, 0); /* high dword */
	intel_ring_emit(ring, MI_NOOP);
	intel_ring_advance(ring);

	ret = intel_ring_begin(ring, 6);
	if (ret)
		return ret;

	intel_ring_emit(ring, GFX_OP_PIPE_CONTROL(5));
	intel_ring_emit(ring, PIPE_CONTROL_QW_WRITE);
	intel_ring_emit(ring, scratch_addr | PIPE_CONTROL_GLOBAL_GTT); /* address */
	intel_ring_emit(ring, 0);
	intel_ring_emit(ring, 0);
	intel_ring_emit(ring, MI_NOOP);
	intel_ring_advance(ring);

	return 0;
}

static int
gen6_render_ring_flush(struct intel_ring_buffer *ring,
                         u32 invalidate_domains, u32 flush_domains)
{
	u32 flags = 0;
	struct pipe_control *pc = ring->private;
	u32 scratch_addr = pc->gtt_offset + 128;
	int ret;

	/* Force SNB workarounds for PIPE_CONTROL flushes */
	intel_emit_post_sync_nonzero_flush(ring);

	/* Just flush everything.  Experiments have shown that reducing the
	 * number of bits based on the write domains has little performance
	 * impact.
	 */
	flags |= PIPE_CONTROL_RENDER_TARGET_CACHE_FLUSH;
	flags |= PIPE_CONTROL_INSTRUCTION_CACHE_INVALIDATE;
	flags |= PIPE_CONTROL_TEXTURE_CACHE_INVALIDATE;
	flags |= PIPE_CONTROL_DEPTH_CACHE_FLUSH;
	flags |= PIPE_CONTROL_VF_CACHE_INVALIDATE;
	flags |= PIPE_CONTROL_CONST_CACHE_INVALIDATE;
	flags |= PIPE_CONTROL_STATE_CACHE_INVALIDATE;

	ret = intel_ring_begin(ring, 6);
	if (ret)
		return ret;

	intel_ring_emit(ring, GFX_OP_PIPE_CONTROL(5));
	intel_ring_emit(ring, flags);
	intel_ring_emit(ring, scratch_addr | PIPE_CONTROL_GLOBAL_GTT);
	intel_ring_emit(ring, 0); /* lower dword */
	intel_ring_emit(ring, 0); /* uppwer dword */
	intel_ring_emit(ring, MI_NOOP);
	intel_ring_advance(ring);

	return 0;
}

static void ring_write_tail(struct intel_ring_buffer *ring,
			    u32 value)
{
	drm_i915_private_t *dev_priv = ring->dev->dev_private;
	I915_WRITE_TAIL(ring, value);
}

u32 intel_ring_get_active_head(struct intel_ring_buffer *ring)
{
	drm_i915_private_t *dev_priv = ring->dev->dev_private;
	u32 acthd_reg = INTEL_INFO(ring->dev)->gen >= 4 ?
			RING_ACTHD(ring->mmio_base) : ACTHD;

	return I915_READ(acthd_reg);
}

static int init_ring_common(struct intel_ring_buffer *ring)
{
	drm_i915_private_t *dev_priv = ring->dev->dev_private;
	struct drm_i915_gem_object *obj = ring->obj;
	u32 head;

	/* Stop the ring if it's running. */
	I915_WRITE_CTL(ring, 0);
	I915_WRITE_HEAD(ring, 0);
	ring->write_tail(ring, 0);

	/* Initialize the ring. */
	I915_WRITE_START(ring, obj->gtt_offset);
	head = I915_READ_HEAD(ring) & HEAD_ADDR;

	/* G45 ring initialization fails to reset head to zero */
	if (head != 0) {
		DRM_DEBUG_KMS("%s head not reset to zero "
			      "ctl %08x head %08x tail %08x start %08x\n",
			      ring->name,
			      I915_READ_CTL(ring),
			      I915_READ_HEAD(ring),
			      I915_READ_TAIL(ring),
			      I915_READ_START(ring));

		I915_WRITE_HEAD(ring, 0);

		if (I915_READ_HEAD(ring) & HEAD_ADDR) {
			DRM_ERROR("failed to set %s head to zero "
				  "ctl %08x head %08x tail %08x start %08x\n",
				  ring->name,
				  I915_READ_CTL(ring),
				  I915_READ_HEAD(ring),
				  I915_READ_TAIL(ring),
				  I915_READ_START(ring));
		}
	}

	I915_WRITE_CTL(ring,
			((ring->size - PAGE_SIZE) & RING_NR_PAGES)
			| RING_VALID);

	/* If the head is still not zero, the ring is dead */
	if (wait_for((I915_READ_CTL(ring) & RING_VALID) != 0 &&
		     I915_READ_START(ring) == obj->gtt_offset &&
		     (I915_READ_HEAD(ring) & HEAD_ADDR) == 0, 50)) {
		DRM_ERROR("%s initialization failed "
				"ctl %08x head %08x tail %08x start %08x\n",
				ring->name,
				I915_READ_CTL(ring),
				I915_READ_HEAD(ring),
				I915_READ_TAIL(ring),
				I915_READ_START(ring));
		return -EIO;
	}

	if (!drm_core_check_feature(ring->dev, DRIVER_MODESET))
		i915_kernel_lost_context(ring->dev);
	else {
		ring->head = I915_READ_HEAD(ring);
		ring->tail = I915_READ_TAIL(ring) & TAIL_ADDR;
		ring->space = ring_space(ring);
	}

	return 0;
}

static int
init_pipe_control(struct intel_ring_buffer *ring)
{
	struct pipe_control *pc;
	struct drm_i915_gem_object *obj;
	int ret;

	if (ring->private)
		return 0;

	pc = kmalloc(sizeof(*pc), GFP_KERNEL);
	if (!pc)
		return -ENOMEM;

	obj = i915_gem_alloc_object(ring->dev, 4096);
	if (obj == NULL) {
		DRM_ERROR("Failed to allocate seqno page\n");
		ret = -ENOMEM;
		goto err;
	}

	i915_gem_object_set_cache_level(obj, I915_CACHE_LLC);

	ret = i915_gem_object_pin(obj, 4096, true);
	if (ret)
		goto err_unref;

	pc->gtt_offset = obj->gtt_offset;
	pc->cpu_page =  kmap(obj->pages[0]);
	if (pc->cpu_page == NULL)
		goto err_unpin;

	pc->obj = obj;
	ring->private = pc;
	return 0;

err_unpin:
	i915_gem_object_unpin(obj);
err_unref:
	drm_gem_object_unreference(&obj->base);
err:
	kfree(pc);
	return ret;
}

static void
cleanup_pipe_control(struct intel_ring_buffer *ring)
{
	struct pipe_control *pc = ring->private;
	struct drm_i915_gem_object *obj;

	if (!ring->private)
		return;

	obj = pc->obj;
	kunmap(obj->pages[0]);
	i915_gem_object_unpin(obj);
	drm_gem_object_unreference(&obj->base);

	kfree(pc);
	ring->private = NULL;
}

static int init_render_ring(struct intel_ring_buffer *ring)
{
	struct drm_device *dev = ring->dev;
	struct drm_i915_private *dev_priv = dev->dev_private;
	int ret = init_ring_common(ring);

	if (INTEL_INFO(dev)->gen > 3) {
		I915_WRITE(MI_MODE, _MASKED_BIT_ENABLE(VS_TIMER_DISPATCH));
		if (IS_GEN7(dev))
			I915_WRITE(GFX_MODE_GEN7,
				   _MASKED_BIT_DISABLE(GFX_TLB_INVALIDATE_ALWAYS) |
				   _MASKED_BIT_ENABLE(GFX_REPLAY_MODE));
	}

	if (INTEL_INFO(dev)->gen >= 5) {
		ret = init_pipe_control(ring);
		if (ret)
			return ret;
	}

<<<<<<< HEAD
	if (INTEL_INFO(dev)->gen >= 6)
		I915_WRITE(INSTPM, _MASKED_BIT_ENABLE(INSTPM_FORCE_ORDERING));
=======
	if (INTEL_INFO(dev)->gen >= 6) {
		I915_WRITE(INSTPM,
			   INSTPM_FORCE_ORDERING << 16 | INSTPM_FORCE_ORDERING);

		/* From the Sandybridge PRM, volume 1 part 3, page 24:
		 * "If this bit is set, STCunit will have LRA as replacement
		 *  policy. [...] This bit must be reset.  LRA replacement
		 *  policy is not supported."
		 */
		I915_WRITE(CACHE_MODE_0,
			   CM0_STC_EVICT_DISABLE_LRA_SNB << CM0_MASK_SHIFT);
	}
>>>>>>> 4f256e8a

	return ret;
}

static void render_ring_cleanup(struct intel_ring_buffer *ring)
{
	if (!ring->private)
		return;

	cleanup_pipe_control(ring);
}

static void
update_mboxes(struct intel_ring_buffer *ring,
	    u32 seqno,
	    u32 mmio_offset)
{
	intel_ring_emit(ring, MI_SEMAPHORE_MBOX |
			      MI_SEMAPHORE_GLOBAL_GTT |
			      MI_SEMAPHORE_REGISTER |
			      MI_SEMAPHORE_UPDATE);
	intel_ring_emit(ring, seqno);
	intel_ring_emit(ring, mmio_offset);
}

/**
 * gen6_add_request - Update the semaphore mailbox registers
 * 
 * @ring - ring that is adding a request
 * @seqno - return seqno stuck into the ring
 *
 * Update the mailbox registers in the *other* rings with the current seqno.
 * This acts like a signal in the canonical semaphore.
 */
static int
gen6_add_request(struct intel_ring_buffer *ring,
		 u32 *seqno)
{
	u32 mbox1_reg;
	u32 mbox2_reg;
	int ret;

	ret = intel_ring_begin(ring, 10);
	if (ret)
		return ret;

	mbox1_reg = ring->signal_mbox[0];
	mbox2_reg = ring->signal_mbox[1];

	*seqno = i915_gem_next_request_seqno(ring);

	update_mboxes(ring, *seqno, mbox1_reg);
	update_mboxes(ring, *seqno, mbox2_reg);
	intel_ring_emit(ring, MI_STORE_DWORD_INDEX);
	intel_ring_emit(ring, I915_GEM_HWS_INDEX << MI_STORE_DWORD_INDEX_SHIFT);
	intel_ring_emit(ring, *seqno);
	intel_ring_emit(ring, MI_USER_INTERRUPT);
	intel_ring_advance(ring);

	return 0;
}

/**
 * intel_ring_sync - sync the waiter to the signaller on seqno
 *
 * @waiter - ring that is waiting
 * @signaller - ring which has, or will signal
 * @seqno - seqno which the waiter will block on
 */
static int
gen6_ring_sync(struct intel_ring_buffer *waiter,
	       struct intel_ring_buffer *signaller,
	       u32 seqno)
{
	int ret;
	u32 dw1 = MI_SEMAPHORE_MBOX |
		  MI_SEMAPHORE_COMPARE |
		  MI_SEMAPHORE_REGISTER;

	/* Throughout all of the GEM code, seqno passed implies our current
	 * seqno is >= the last seqno executed. However for hardware the
	 * comparison is strictly greater than.
	 */
	seqno -= 1;

	WARN_ON(signaller->semaphore_register[waiter->id] ==
		MI_SEMAPHORE_SYNC_INVALID);

	ret = intel_ring_begin(waiter, 4);
	if (ret)
		return ret;

	intel_ring_emit(waiter,
			dw1 | signaller->semaphore_register[waiter->id]);
	intel_ring_emit(waiter, seqno);
	intel_ring_emit(waiter, 0);
	intel_ring_emit(waiter, MI_NOOP);
	intel_ring_advance(waiter);

	return 0;
}

#define PIPE_CONTROL_FLUSH(ring__, addr__)					\
do {									\
	intel_ring_emit(ring__, GFX_OP_PIPE_CONTROL(4) | PIPE_CONTROL_QW_WRITE |		\
		 PIPE_CONTROL_DEPTH_STALL);				\
	intel_ring_emit(ring__, (addr__) | PIPE_CONTROL_GLOBAL_GTT);			\
	intel_ring_emit(ring__, 0);							\
	intel_ring_emit(ring__, 0);							\
} while (0)

static int
pc_render_add_request(struct intel_ring_buffer *ring,
		      u32 *result)
{
	u32 seqno = i915_gem_next_request_seqno(ring);
	struct pipe_control *pc = ring->private;
	u32 scratch_addr = pc->gtt_offset + 128;
	int ret;

	/* For Ironlake, MI_USER_INTERRUPT was deprecated and apparently
	 * incoherent with writes to memory, i.e. completely fubar,
	 * so we need to use PIPE_NOTIFY instead.
	 *
	 * However, we also need to workaround the qword write
	 * incoherence by flushing the 6 PIPE_NOTIFY buffers out to
	 * memory before requesting an interrupt.
	 */
	ret = intel_ring_begin(ring, 32);
	if (ret)
		return ret;

	intel_ring_emit(ring, GFX_OP_PIPE_CONTROL(4) | PIPE_CONTROL_QW_WRITE |
			PIPE_CONTROL_WRITE_FLUSH |
			PIPE_CONTROL_TEXTURE_CACHE_INVALIDATE);
	intel_ring_emit(ring, pc->gtt_offset | PIPE_CONTROL_GLOBAL_GTT);
	intel_ring_emit(ring, seqno);
	intel_ring_emit(ring, 0);
	PIPE_CONTROL_FLUSH(ring, scratch_addr);
	scratch_addr += 128; /* write to separate cachelines */
	PIPE_CONTROL_FLUSH(ring, scratch_addr);
	scratch_addr += 128;
	PIPE_CONTROL_FLUSH(ring, scratch_addr);
	scratch_addr += 128;
	PIPE_CONTROL_FLUSH(ring, scratch_addr);
	scratch_addr += 128;
	PIPE_CONTROL_FLUSH(ring, scratch_addr);
	scratch_addr += 128;
	PIPE_CONTROL_FLUSH(ring, scratch_addr);

	intel_ring_emit(ring, GFX_OP_PIPE_CONTROL(4) | PIPE_CONTROL_QW_WRITE |
			PIPE_CONTROL_WRITE_FLUSH |
			PIPE_CONTROL_TEXTURE_CACHE_INVALIDATE |
			PIPE_CONTROL_NOTIFY);
	intel_ring_emit(ring, pc->gtt_offset | PIPE_CONTROL_GLOBAL_GTT);
	intel_ring_emit(ring, seqno);
	intel_ring_emit(ring, 0);
	intel_ring_advance(ring);

	*result = seqno;
	return 0;
}

static u32
gen6_ring_get_seqno(struct intel_ring_buffer *ring)
{
	struct drm_device *dev = ring->dev;

	/* Workaround to force correct ordering between irq and seqno writes on
	 * ivb (and maybe also on snb) by reading from a CS register (like
	 * ACTHD) before reading the status page. */
	if (IS_GEN6(dev) || IS_GEN7(dev))
		intel_ring_get_active_head(ring);
	return intel_read_status_page(ring, I915_GEM_HWS_INDEX);
}

static u32
ring_get_seqno(struct intel_ring_buffer *ring)
{
	return intel_read_status_page(ring, I915_GEM_HWS_INDEX);
}

static u32
pc_render_get_seqno(struct intel_ring_buffer *ring)
{
	struct pipe_control *pc = ring->private;
	return pc->cpu_page[0];
}

static bool
gen5_ring_get_irq(struct intel_ring_buffer *ring)
{
	struct drm_device *dev = ring->dev;
	drm_i915_private_t *dev_priv = dev->dev_private;
	unsigned long flags;

	if (!dev->irq_enabled)
		return false;

	spin_lock_irqsave(&dev_priv->irq_lock, flags);
	if (ring->irq_refcount++ == 0) {
		dev_priv->gt_irq_mask &= ~ring->irq_enable_mask;
		I915_WRITE(GTIMR, dev_priv->gt_irq_mask);
		POSTING_READ(GTIMR);
	}
	spin_unlock_irqrestore(&dev_priv->irq_lock, flags);

	return true;
}

static void
gen5_ring_put_irq(struct intel_ring_buffer *ring)
{
	struct drm_device *dev = ring->dev;
	drm_i915_private_t *dev_priv = dev->dev_private;
	unsigned long flags;

	spin_lock_irqsave(&dev_priv->irq_lock, flags);
	if (--ring->irq_refcount == 0) {
		dev_priv->gt_irq_mask |= ring->irq_enable_mask;
		I915_WRITE(GTIMR, dev_priv->gt_irq_mask);
		POSTING_READ(GTIMR);
	}
	spin_unlock_irqrestore(&dev_priv->irq_lock, flags);
}

static bool
i9xx_ring_get_irq(struct intel_ring_buffer *ring)
{
	struct drm_device *dev = ring->dev;
	drm_i915_private_t *dev_priv = dev->dev_private;
	unsigned long flags;

	if (!dev->irq_enabled)
		return false;

	spin_lock_irqsave(&dev_priv->irq_lock, flags);
	if (ring->irq_refcount++ == 0) {
		dev_priv->irq_mask &= ~ring->irq_enable_mask;
		I915_WRITE(IMR, dev_priv->irq_mask);
		POSTING_READ(IMR);
	}
	spin_unlock_irqrestore(&dev_priv->irq_lock, flags);

	return true;
}

static void
i9xx_ring_put_irq(struct intel_ring_buffer *ring)
{
	struct drm_device *dev = ring->dev;
	drm_i915_private_t *dev_priv = dev->dev_private;
	unsigned long flags;

	spin_lock_irqsave(&dev_priv->irq_lock, flags);
	if (--ring->irq_refcount == 0) {
		dev_priv->irq_mask |= ring->irq_enable_mask;
		I915_WRITE(IMR, dev_priv->irq_mask);
		POSTING_READ(IMR);
	}
	spin_unlock_irqrestore(&dev_priv->irq_lock, flags);
}

static bool
i8xx_ring_get_irq(struct intel_ring_buffer *ring)
{
	struct drm_device *dev = ring->dev;
	drm_i915_private_t *dev_priv = dev->dev_private;
	unsigned long flags;

	if (!dev->irq_enabled)
		return false;

	spin_lock_irqsave(&dev_priv->irq_lock, flags);
	if (ring->irq_refcount++ == 0) {
		dev_priv->irq_mask &= ~ring->irq_enable_mask;
		I915_WRITE16(IMR, dev_priv->irq_mask);
		POSTING_READ16(IMR);
	}
	spin_unlock_irqrestore(&dev_priv->irq_lock, flags);

	return true;
}

static void
i8xx_ring_put_irq(struct intel_ring_buffer *ring)
{
	struct drm_device *dev = ring->dev;
	drm_i915_private_t *dev_priv = dev->dev_private;
	unsigned long flags;

	spin_lock_irqsave(&dev_priv->irq_lock, flags);
	if (--ring->irq_refcount == 0) {
		dev_priv->irq_mask |= ring->irq_enable_mask;
		I915_WRITE16(IMR, dev_priv->irq_mask);
		POSTING_READ16(IMR);
	}
	spin_unlock_irqrestore(&dev_priv->irq_lock, flags);
}

void intel_ring_setup_status_page(struct intel_ring_buffer *ring)
{
	struct drm_device *dev = ring->dev;
	drm_i915_private_t *dev_priv = ring->dev->dev_private;
	u32 mmio = 0;

	/* The ring status page addresses are no longer next to the rest of
	 * the ring registers as of gen7.
	 */
	if (IS_GEN7(dev)) {
		switch (ring->id) {
		case RCS:
			mmio = RENDER_HWS_PGA_GEN7;
			break;
		case BCS:
			mmio = BLT_HWS_PGA_GEN7;
			break;
		case VCS:
			mmio = BSD_HWS_PGA_GEN7;
			break;
		}
	} else if (IS_GEN6(ring->dev)) {
		mmio = RING_HWS_PGA_GEN6(ring->mmio_base);
	} else {
		mmio = RING_HWS_PGA(ring->mmio_base);
	}

	I915_WRITE(mmio, (u32)ring->status_page.gfx_addr);
	POSTING_READ(mmio);
}

static int
bsd_ring_flush(struct intel_ring_buffer *ring,
	       u32     invalidate_domains,
	       u32     flush_domains)
{
	int ret;

	ret = intel_ring_begin(ring, 2);
	if (ret)
		return ret;

	intel_ring_emit(ring, MI_FLUSH);
	intel_ring_emit(ring, MI_NOOP);
	intel_ring_advance(ring);
	return 0;
}

static int
i9xx_add_request(struct intel_ring_buffer *ring,
		 u32 *result)
{
	u32 seqno;
	int ret;

	ret = intel_ring_begin(ring, 4);
	if (ret)
		return ret;

	seqno = i915_gem_next_request_seqno(ring);

	intel_ring_emit(ring, MI_STORE_DWORD_INDEX);
	intel_ring_emit(ring, I915_GEM_HWS_INDEX << MI_STORE_DWORD_INDEX_SHIFT);
	intel_ring_emit(ring, seqno);
	intel_ring_emit(ring, MI_USER_INTERRUPT);
	intel_ring_advance(ring);

	*result = seqno;
	return 0;
}

static bool
gen6_ring_get_irq(struct intel_ring_buffer *ring)
{
	struct drm_device *dev = ring->dev;
	drm_i915_private_t *dev_priv = dev->dev_private;
	unsigned long flags;

	if (!dev->irq_enabled)
	       return false;

	/* It looks like we need to prevent the gt from suspending while waiting
	 * for an notifiy irq, otherwise irqs seem to get lost on at least the
	 * blt/bsd rings on ivb. */
	gen6_gt_force_wake_get(dev_priv);

	spin_lock_irqsave(&dev_priv->irq_lock, flags);
	if (ring->irq_refcount++ == 0) {
		I915_WRITE_IMR(ring, ~ring->irq_enable_mask);
		dev_priv->gt_irq_mask &= ~ring->irq_enable_mask;
		I915_WRITE(GTIMR, dev_priv->gt_irq_mask);
		POSTING_READ(GTIMR);
	}
	spin_unlock_irqrestore(&dev_priv->irq_lock, flags);

	return true;
}

static void
gen6_ring_put_irq(struct intel_ring_buffer *ring)
{
	struct drm_device *dev = ring->dev;
	drm_i915_private_t *dev_priv = dev->dev_private;
	unsigned long flags;

	spin_lock_irqsave(&dev_priv->irq_lock, flags);
	if (--ring->irq_refcount == 0) {
		I915_WRITE_IMR(ring, ~0);
		dev_priv->gt_irq_mask |= ring->irq_enable_mask;
		I915_WRITE(GTIMR, dev_priv->gt_irq_mask);
		POSTING_READ(GTIMR);
	}
	spin_unlock_irqrestore(&dev_priv->irq_lock, flags);

	gen6_gt_force_wake_put(dev_priv);
}

static int
i965_dispatch_execbuffer(struct intel_ring_buffer *ring, u32 offset, u32 length)
{
	int ret;

	ret = intel_ring_begin(ring, 2);
	if (ret)
		return ret;

	intel_ring_emit(ring,
			MI_BATCH_BUFFER_START |
			MI_BATCH_GTT |
			MI_BATCH_NON_SECURE_I965);
	intel_ring_emit(ring, offset);
	intel_ring_advance(ring);

	return 0;
}

static int
i830_dispatch_execbuffer(struct intel_ring_buffer *ring,
				u32 offset, u32 len)
{
	int ret;

	ret = intel_ring_begin(ring, 4);
	if (ret)
		return ret;

	intel_ring_emit(ring, MI_BATCH_BUFFER);
	intel_ring_emit(ring, offset | MI_BATCH_NON_SECURE);
	intel_ring_emit(ring, offset + len - 8);
	intel_ring_emit(ring, 0);
	intel_ring_advance(ring);

	return 0;
}

static int
i915_dispatch_execbuffer(struct intel_ring_buffer *ring,
				u32 offset, u32 len)
{
	int ret;

	ret = intel_ring_begin(ring, 2);
	if (ret)
		return ret;

	intel_ring_emit(ring, MI_BATCH_BUFFER_START | MI_BATCH_GTT);
	intel_ring_emit(ring, offset | MI_BATCH_NON_SECURE);
	intel_ring_advance(ring);

	return 0;
}

static void cleanup_status_page(struct intel_ring_buffer *ring)
{
	struct drm_i915_gem_object *obj;

	obj = ring->status_page.obj;
	if (obj == NULL)
		return;

	kunmap(obj->pages[0]);
	i915_gem_object_unpin(obj);
	drm_gem_object_unreference(&obj->base);
	ring->status_page.obj = NULL;
}

static int init_status_page(struct intel_ring_buffer *ring)
{
	struct drm_device *dev = ring->dev;
	struct drm_i915_gem_object *obj;
	int ret;

	obj = i915_gem_alloc_object(dev, 4096);
	if (obj == NULL) {
		DRM_ERROR("Failed to allocate status page\n");
		ret = -ENOMEM;
		goto err;
	}

	i915_gem_object_set_cache_level(obj, I915_CACHE_LLC);

	ret = i915_gem_object_pin(obj, 4096, true);
	if (ret != 0) {
		goto err_unref;
	}

	ring->status_page.gfx_addr = obj->gtt_offset;
	ring->status_page.page_addr = kmap(obj->pages[0]);
	if (ring->status_page.page_addr == NULL) {
		goto err_unpin;
	}
	ring->status_page.obj = obj;
	memset(ring->status_page.page_addr, 0, PAGE_SIZE);

	intel_ring_setup_status_page(ring);
	DRM_DEBUG_DRIVER("%s hws offset: 0x%08x\n",
			ring->name, ring->status_page.gfx_addr);

	return 0;

err_unpin:
	i915_gem_object_unpin(obj);
err_unref:
	drm_gem_object_unreference(&obj->base);
err:
	return ret;
}

static int intel_init_ring_buffer(struct drm_device *dev,
				  struct intel_ring_buffer *ring)
{
	struct drm_i915_gem_object *obj;
	int ret;

	ring->dev = dev;
	INIT_LIST_HEAD(&ring->active_list);
	INIT_LIST_HEAD(&ring->request_list);
	INIT_LIST_HEAD(&ring->gpu_write_list);
	ring->size = 32 * PAGE_SIZE;

	init_waitqueue_head(&ring->irq_queue);

	if (I915_NEED_GFX_HWS(dev)) {
		ret = init_status_page(ring);
		if (ret)
			return ret;
	}

	obj = i915_gem_alloc_object(dev, ring->size);
	if (obj == NULL) {
		DRM_ERROR("Failed to allocate ringbuffer\n");
		ret = -ENOMEM;
		goto err_hws;
	}

	ring->obj = obj;

	ret = i915_gem_object_pin(obj, PAGE_SIZE, true);
	if (ret)
		goto err_unref;

	ring->virtual_start = ioremap_wc(dev->agp->base + obj->gtt_offset,
					 ring->size);
	if (ring->virtual_start == NULL) {
		DRM_ERROR("Failed to map ringbuffer.\n");
		ret = -EINVAL;
		goto err_unpin;
	}

	ret = ring->init(ring);
	if (ret)
		goto err_unmap;

	/* Workaround an erratum on the i830 which causes a hang if
	 * the TAIL pointer points to within the last 2 cachelines
	 * of the buffer.
	 */
	ring->effective_size = ring->size;
	if (IS_I830(ring->dev) || IS_845G(ring->dev))
		ring->effective_size -= 128;

	return 0;

err_unmap:
	iounmap(ring->virtual_start);
err_unpin:
	i915_gem_object_unpin(obj);
err_unref:
	drm_gem_object_unreference(&obj->base);
	ring->obj = NULL;
err_hws:
	cleanup_status_page(ring);
	return ret;
}

void intel_cleanup_ring_buffer(struct intel_ring_buffer *ring)
{
	struct drm_i915_private *dev_priv;
	int ret;

	if (ring->obj == NULL)
		return;

	/* Disable the ring buffer. The ring must be idle at this point */
	dev_priv = ring->dev->dev_private;
	ret = intel_wait_ring_idle(ring);
	if (ret)
		DRM_ERROR("failed to quiesce %s whilst cleaning up: %d\n",
			  ring->name, ret);

	I915_WRITE_CTL(ring, 0);

	iounmap(ring->virtual_start);

	i915_gem_object_unpin(ring->obj);
	drm_gem_object_unreference(&ring->obj->base);
	ring->obj = NULL;

	if (ring->cleanup)
		ring->cleanup(ring);

	cleanup_status_page(ring);
}

static int intel_wrap_ring_buffer(struct intel_ring_buffer *ring)
{
	uint32_t __iomem *virt;
	int rem = ring->size - ring->tail;

	if (ring->space < rem) {
		int ret = intel_wait_ring_buffer(ring, rem);
		if (ret)
			return ret;
	}

	virt = ring->virtual_start + ring->tail;
	rem /= 4;
	while (rem--)
		iowrite32(MI_NOOP, virt++);

	ring->tail = 0;
	ring->space = ring_space(ring);

	return 0;
}

static int intel_ring_wait_seqno(struct intel_ring_buffer *ring, u32 seqno)
{
	struct drm_i915_private *dev_priv = ring->dev->dev_private;
	bool was_interruptible;
	int ret;

	/* XXX As we have not yet audited all the paths to check that
	 * they are ready for ERESTARTSYS from intel_ring_begin, do not
	 * allow us to be interruptible by a signal.
	 */
	was_interruptible = dev_priv->mm.interruptible;
	dev_priv->mm.interruptible = false;

	ret = i915_wait_request(ring, seqno);

	dev_priv->mm.interruptible = was_interruptible;
	if (!ret)
		i915_gem_retire_requests_ring(ring);

	return ret;
}

static int intel_ring_wait_request(struct intel_ring_buffer *ring, int n)
{
	struct drm_i915_gem_request *request;
	u32 seqno = 0;
	int ret;

	i915_gem_retire_requests_ring(ring);

	if (ring->last_retired_head != -1) {
		ring->head = ring->last_retired_head;
		ring->last_retired_head = -1;
		ring->space = ring_space(ring);
		if (ring->space >= n)
			return 0;
	}

	list_for_each_entry(request, &ring->request_list, list) {
		int space;

		if (request->tail == -1)
			continue;

		space = request->tail - (ring->tail + 8);
		if (space < 0)
			space += ring->size;
		if (space >= n) {
			seqno = request->seqno;
			break;
		}

		/* Consume this request in case we need more space than
		 * is available and so need to prevent a race between
		 * updating last_retired_head and direct reads of
		 * I915_RING_HEAD. It also provides a nice sanity check.
		 */
		request->tail = -1;
	}

	if (seqno == 0)
		return -ENOSPC;

	ret = intel_ring_wait_seqno(ring, seqno);
	if (ret)
		return ret;

	if (WARN_ON(ring->last_retired_head == -1))
		return -ENOSPC;

	ring->head = ring->last_retired_head;
	ring->last_retired_head = -1;
	ring->space = ring_space(ring);
	if (WARN_ON(ring->space < n))
		return -ENOSPC;

	return 0;
}

int intel_wait_ring_buffer(struct intel_ring_buffer *ring, int n)
{
	struct drm_device *dev = ring->dev;
	struct drm_i915_private *dev_priv = dev->dev_private;
	unsigned long end;
	int ret;

	ret = intel_ring_wait_request(ring, n);
	if (ret != -ENOSPC)
		return ret;

	trace_i915_ring_wait_begin(ring);
	/* With GEM the hangcheck timer should kick us out of the loop,
	 * leaving it early runs the risk of corrupting GEM state (due
	 * to running on almost untested codepaths). But on resume
	 * timers don't work yet, so prevent a complete hang in that
	 * case by choosing an insanely large timeout. */
	end = jiffies + 60 * HZ;

	do {
		ring->head = I915_READ_HEAD(ring);
		ring->space = ring_space(ring);
		if (ring->space >= n) {
			trace_i915_ring_wait_end(ring);
			return 0;
		}

		if (dev->primary->master) {
			struct drm_i915_master_private *master_priv = dev->primary->master->driver_priv;
			if (master_priv->sarea_priv)
				master_priv->sarea_priv->perf_boxes |= I915_BOX_WAIT;
		}

		msleep(1);
		if (atomic_read(&dev_priv->mm.wedged))
			return -EAGAIN;
	} while (!time_after(jiffies, end));
	trace_i915_ring_wait_end(ring);
	return -EBUSY;
}

int intel_ring_begin(struct intel_ring_buffer *ring,
		     int num_dwords)
{
	struct drm_i915_private *dev_priv = ring->dev->dev_private;
	int n = 4*num_dwords;
	int ret;

	if (unlikely(atomic_read(&dev_priv->mm.wedged)))
		return -EIO;

	if (unlikely(ring->tail + n > ring->effective_size)) {
		ret = intel_wrap_ring_buffer(ring);
		if (unlikely(ret))
			return ret;
	}

	if (unlikely(ring->space < n)) {
		ret = intel_wait_ring_buffer(ring, n);
		if (unlikely(ret))
			return ret;
	}

	ring->space -= n;
	return 0;
}

void intel_ring_advance(struct intel_ring_buffer *ring)
{
	struct drm_i915_private *dev_priv = ring->dev->dev_private;

	ring->tail &= ring->size - 1;
	if (dev_priv->stop_rings & intel_ring_flag(ring))
		return;
	ring->write_tail(ring, ring->tail);
}


static void gen6_bsd_ring_write_tail(struct intel_ring_buffer *ring,
				     u32 value)
{
	drm_i915_private_t *dev_priv = ring->dev->dev_private;

       /* Every tail move must follow the sequence below */
	I915_WRITE(GEN6_BSD_SLEEP_PSMI_CONTROL,
		GEN6_BSD_SLEEP_PSMI_CONTROL_RC_ILDL_MESSAGE_MODIFY_MASK |
		GEN6_BSD_SLEEP_PSMI_CONTROL_RC_ILDL_MESSAGE_DISABLE);
	I915_WRITE(GEN6_BSD_RNCID, 0x0);

	if (wait_for((I915_READ(GEN6_BSD_SLEEP_PSMI_CONTROL) &
		GEN6_BSD_SLEEP_PSMI_CONTROL_IDLE_INDICATOR) == 0,
		50))
	DRM_ERROR("timed out waiting for IDLE Indicator\n");

	I915_WRITE_TAIL(ring, value);
	I915_WRITE(GEN6_BSD_SLEEP_PSMI_CONTROL,
		GEN6_BSD_SLEEP_PSMI_CONTROL_RC_ILDL_MESSAGE_MODIFY_MASK |
		GEN6_BSD_SLEEP_PSMI_CONTROL_RC_ILDL_MESSAGE_ENABLE);
}

static int gen6_ring_flush(struct intel_ring_buffer *ring,
			   u32 invalidate, u32 flush)
{
	uint32_t cmd;
	int ret;

	ret = intel_ring_begin(ring, 4);
	if (ret)
		return ret;

	cmd = MI_FLUSH_DW;
	if (invalidate & I915_GEM_GPU_DOMAINS)
		cmd |= MI_INVALIDATE_TLB | MI_INVALIDATE_BSD;
	intel_ring_emit(ring, cmd);
	intel_ring_emit(ring, 0);
	intel_ring_emit(ring, 0);
	intel_ring_emit(ring, MI_NOOP);
	intel_ring_advance(ring);
	return 0;
}

static int
gen6_ring_dispatch_execbuffer(struct intel_ring_buffer *ring,
			      u32 offset, u32 len)
{
	int ret;

	ret = intel_ring_begin(ring, 2);
	if (ret)
		return ret;

	intel_ring_emit(ring, MI_BATCH_BUFFER_START | MI_BATCH_NON_SECURE_I965);
	/* bit0-7 is the length on GEN6+ */
	intel_ring_emit(ring, offset);
	intel_ring_advance(ring);

	return 0;
}

/* Blitter support (SandyBridge+) */

static int blt_ring_flush(struct intel_ring_buffer *ring,
			  u32 invalidate, u32 flush)
{
	uint32_t cmd;
	int ret;

	ret = intel_ring_begin(ring, 4);
	if (ret)
		return ret;

	cmd = MI_FLUSH_DW;
	if (invalidate & I915_GEM_DOMAIN_RENDER)
		cmd |= MI_INVALIDATE_TLB;
	intel_ring_emit(ring, cmd);
	intel_ring_emit(ring, 0);
	intel_ring_emit(ring, 0);
	intel_ring_emit(ring, MI_NOOP);
	intel_ring_advance(ring);
	return 0;
}

int intel_init_render_ring_buffer(struct drm_device *dev)
{
	drm_i915_private_t *dev_priv = dev->dev_private;
	struct intel_ring_buffer *ring = &dev_priv->ring[RCS];

	ring->name = "render ring";
	ring->id = RCS;
	ring->mmio_base = RENDER_RING_BASE;

	if (INTEL_INFO(dev)->gen >= 6) {
		ring->add_request = gen6_add_request;
		ring->flush = gen6_render_ring_flush;
		ring->irq_get = gen6_ring_get_irq;
		ring->irq_put = gen6_ring_put_irq;
		ring->irq_enable_mask = GT_USER_INTERRUPT;
		ring->get_seqno = gen6_ring_get_seqno;
		ring->sync_to = gen6_ring_sync;
		ring->semaphore_register[0] = MI_SEMAPHORE_SYNC_INVALID;
		ring->semaphore_register[1] = MI_SEMAPHORE_SYNC_RV;
		ring->semaphore_register[2] = MI_SEMAPHORE_SYNC_RB;
		ring->signal_mbox[0] = GEN6_VRSYNC;
		ring->signal_mbox[1] = GEN6_BRSYNC;
	} else if (IS_GEN5(dev)) {
		ring->add_request = pc_render_add_request;
		ring->flush = gen4_render_ring_flush;
		ring->get_seqno = pc_render_get_seqno;
		ring->irq_get = gen5_ring_get_irq;
		ring->irq_put = gen5_ring_put_irq;
		ring->irq_enable_mask = GT_USER_INTERRUPT | GT_PIPE_NOTIFY;
	} else {
		ring->add_request = i9xx_add_request;
		if (INTEL_INFO(dev)->gen < 4)
			ring->flush = gen2_render_ring_flush;
		else
			ring->flush = gen4_render_ring_flush;
		ring->get_seqno = ring_get_seqno;
		if (IS_GEN2(dev)) {
			ring->irq_get = i8xx_ring_get_irq;
			ring->irq_put = i8xx_ring_put_irq;
		} else {
			ring->irq_get = i9xx_ring_get_irq;
			ring->irq_put = i9xx_ring_put_irq;
		}
		ring->irq_enable_mask = I915_USER_INTERRUPT;
	}
	ring->write_tail = ring_write_tail;
	if (INTEL_INFO(dev)->gen >= 6)
		ring->dispatch_execbuffer = gen6_ring_dispatch_execbuffer;
	else if (INTEL_INFO(dev)->gen >= 4)
		ring->dispatch_execbuffer = i965_dispatch_execbuffer;
	else if (IS_I830(dev) || IS_845G(dev))
		ring->dispatch_execbuffer = i830_dispatch_execbuffer;
	else
		ring->dispatch_execbuffer = i915_dispatch_execbuffer;
	ring->init = init_render_ring;
	ring->cleanup = render_ring_cleanup;


	if (!I915_NEED_GFX_HWS(dev)) {
		ring->status_page.page_addr = dev_priv->status_page_dmah->vaddr;
		memset(ring->status_page.page_addr, 0, PAGE_SIZE);
	}

	return intel_init_ring_buffer(dev, ring);
}

int intel_render_ring_init_dri(struct drm_device *dev, u64 start, u32 size)
{
	drm_i915_private_t *dev_priv = dev->dev_private;
	struct intel_ring_buffer *ring = &dev_priv->ring[RCS];

	ring->name = "render ring";
	ring->id = RCS;
	ring->mmio_base = RENDER_RING_BASE;

	if (INTEL_INFO(dev)->gen >= 6) {
		/* non-kms not supported on gen6+ */
		return -ENODEV;
	}

	/* Note: gem is not supported on gen5/ilk without kms (the corresponding
	 * gem_init ioctl returns with -ENODEV). Hence we do not need to set up
	 * the special gen5 functions. */
	ring->add_request = i9xx_add_request;
	if (INTEL_INFO(dev)->gen < 4)
		ring->flush = gen2_render_ring_flush;
	else
		ring->flush = gen4_render_ring_flush;
	ring->get_seqno = ring_get_seqno;
	if (IS_GEN2(dev)) {
		ring->irq_get = i8xx_ring_get_irq;
		ring->irq_put = i8xx_ring_put_irq;
	} else {
		ring->irq_get = i9xx_ring_get_irq;
		ring->irq_put = i9xx_ring_put_irq;
	}
	ring->irq_enable_mask = I915_USER_INTERRUPT;
	ring->write_tail = ring_write_tail;
	if (INTEL_INFO(dev)->gen >= 4)
		ring->dispatch_execbuffer = i965_dispatch_execbuffer;
	else if (IS_I830(dev) || IS_845G(dev))
		ring->dispatch_execbuffer = i830_dispatch_execbuffer;
	else
		ring->dispatch_execbuffer = i915_dispatch_execbuffer;
	ring->init = init_render_ring;
	ring->cleanup = render_ring_cleanup;

	if (!I915_NEED_GFX_HWS(dev))
		ring->status_page.page_addr = dev_priv->status_page_dmah->vaddr;

	ring->dev = dev;
	INIT_LIST_HEAD(&ring->active_list);
	INIT_LIST_HEAD(&ring->request_list);
	INIT_LIST_HEAD(&ring->gpu_write_list);

	ring->size = size;
	ring->effective_size = ring->size;
	if (IS_I830(ring->dev))
		ring->effective_size -= 128;

	ring->virtual_start = ioremap_wc(start, size);
	if (ring->virtual_start == NULL) {
		DRM_ERROR("can not ioremap virtual address for"
			  " ring buffer\n");
		return -ENOMEM;
	}

	return 0;
}

int intel_init_bsd_ring_buffer(struct drm_device *dev)
{
	drm_i915_private_t *dev_priv = dev->dev_private;
	struct intel_ring_buffer *ring = &dev_priv->ring[VCS];

	ring->name = "bsd ring";
	ring->id = VCS;

	ring->write_tail = ring_write_tail;
	if (IS_GEN6(dev) || IS_GEN7(dev)) {
		ring->mmio_base = GEN6_BSD_RING_BASE;
		/* gen6 bsd needs a special wa for tail updates */
		if (IS_GEN6(dev))
			ring->write_tail = gen6_bsd_ring_write_tail;
		ring->flush = gen6_ring_flush;
		ring->add_request = gen6_add_request;
		ring->get_seqno = gen6_ring_get_seqno;
		ring->irq_enable_mask = GEN6_BSD_USER_INTERRUPT;
		ring->irq_get = gen6_ring_get_irq;
		ring->irq_put = gen6_ring_put_irq;
		ring->dispatch_execbuffer = gen6_ring_dispatch_execbuffer;
		ring->sync_to = gen6_ring_sync;
		ring->semaphore_register[0] = MI_SEMAPHORE_SYNC_VR;
		ring->semaphore_register[1] = MI_SEMAPHORE_SYNC_INVALID;
		ring->semaphore_register[2] = MI_SEMAPHORE_SYNC_VB;
		ring->signal_mbox[0] = GEN6_RVSYNC;
		ring->signal_mbox[1] = GEN6_BVSYNC;
	} else {
		ring->mmio_base = BSD_RING_BASE;
		ring->flush = bsd_ring_flush;
		ring->add_request = i9xx_add_request;
		ring->get_seqno = ring_get_seqno;
		if (IS_GEN5(dev)) {
			ring->irq_enable_mask = GT_BSD_USER_INTERRUPT;
			ring->irq_get = gen5_ring_get_irq;
			ring->irq_put = gen5_ring_put_irq;
		} else {
			ring->irq_enable_mask = I915_BSD_USER_INTERRUPT;
			ring->irq_get = i9xx_ring_get_irq;
			ring->irq_put = i9xx_ring_put_irq;
		}
		ring->dispatch_execbuffer = i965_dispatch_execbuffer;
	}
	ring->init = init_ring_common;


	return intel_init_ring_buffer(dev, ring);
}

int intel_init_blt_ring_buffer(struct drm_device *dev)
{
	drm_i915_private_t *dev_priv = dev->dev_private;
	struct intel_ring_buffer *ring = &dev_priv->ring[BCS];

	ring->name = "blitter ring";
	ring->id = BCS;

	ring->mmio_base = BLT_RING_BASE;
	ring->write_tail = ring_write_tail;
	ring->flush = blt_ring_flush;
	ring->add_request = gen6_add_request;
	ring->get_seqno = gen6_ring_get_seqno;
	ring->irq_enable_mask = GEN6_BLITTER_USER_INTERRUPT;
	ring->irq_get = gen6_ring_get_irq;
	ring->irq_put = gen6_ring_put_irq;
	ring->dispatch_execbuffer = gen6_ring_dispatch_execbuffer;
	ring->sync_to = gen6_ring_sync;
	ring->semaphore_register[0] = MI_SEMAPHORE_SYNC_BR;
	ring->semaphore_register[1] = MI_SEMAPHORE_SYNC_BV;
	ring->semaphore_register[2] = MI_SEMAPHORE_SYNC_INVALID;
	ring->signal_mbox[0] = GEN6_RBSYNC;
	ring->signal_mbox[1] = GEN6_VBSYNC;
	ring->init = init_ring_common;

	return intel_init_ring_buffer(dev, ring);
}<|MERGE_RESOLUTION|>--- conflicted
+++ resolved
@@ -414,23 +414,18 @@
 			return ret;
 	}
 
-<<<<<<< HEAD
-	if (INTEL_INFO(dev)->gen >= 6)
-		I915_WRITE(INSTPM, _MASKED_BIT_ENABLE(INSTPM_FORCE_ORDERING));
-=======
-	if (INTEL_INFO(dev)->gen >= 6) {
-		I915_WRITE(INSTPM,
-			   INSTPM_FORCE_ORDERING << 16 | INSTPM_FORCE_ORDERING);
-
+	if (IS_GEN6(dev)) {
 		/* From the Sandybridge PRM, volume 1 part 3, page 24:
 		 * "If this bit is set, STCunit will have LRA as replacement
 		 *  policy. [...] This bit must be reset.  LRA replacement
 		 *  policy is not supported."
 		 */
 		I915_WRITE(CACHE_MODE_0,
-			   CM0_STC_EVICT_DISABLE_LRA_SNB << CM0_MASK_SHIFT);
-	}
->>>>>>> 4f256e8a
+			   _MASKED_BIT_DISABLE(CM0_STC_EVICT_DISABLE_LRA_SNB));
+	}
+
+	if (INTEL_INFO(dev)->gen >= 6)
+		I915_WRITE(INSTPM, _MASKED_BIT_ENABLE(INSTPM_FORCE_ORDERING));
 
 	return ret;
 }
