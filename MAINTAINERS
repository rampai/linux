--- conflicted
+++ resolved
@@ -3090,14 +3090,11 @@
 F:	fs/autofs4/
 
 KERNEL BUILD
-<<<<<<< HEAD
-=======
 M:	Michal Marek <mmarek@suse.cz>
 T:	git git://repo.or.cz/linux-kbuild.git for-next
 T:	git git://repo.or.cz/linux-kbuild.git for-linus
->>>>>>> 2fbe74b9
 L:	linux-kbuild@vger.kernel.org
-S:	Orphan
+S:	Maintained
 F:	Documentation/kbuild/
 F:	Makefile
 F:	scripts/Makefile.*
